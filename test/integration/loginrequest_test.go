--- conflicted
+++ resolved
@@ -7,10 +7,7 @@
 
 import (
 	"context"
-<<<<<<< HEAD
-=======
 	"net/http"
->>>>>>> 349dd98a
 	"os"
 	"testing"
 	"time"
